//! Official C documentation: https://wiki.libsdl.org/CategoryRender
//! # Introduction
//!
//! This module contains functions for 2D accelerated rendering.
//!
//! This API supports the following features:
//!
//! * single pixel points
//! * single pixel lines
//! * filled rectangles
//! * texture images
//! * All of these may be drawn in opaque, blended, or additive modes.
//!
//! The texture images can have an additional color tint or alpha modulation
//! applied to them, and may also be stretched with linear interpolation,
//! rotated or flipped/mirrored.
//!
//! For advanced functionality like particle effects or actual 3D you should use
//! SDL's OpenGL/Direct3D support or one of the many available 3D engines.
//!
//! This API is not designed to be used from multiple threads, see
//! [this bug](http://bugzilla.libsdl.org/show_bug.cgi?id=1995) for details.
//!
//! # Rust differences
//!
//! The Rust version of the render API deviates slightly from the original,
//! in order to be more idiomatic with Rust and to adhere to its notion of
//! memory safety.
//!
//! All `Texture` types are restricted to live for only as long as
//! the parent `Renderer`.
//! Consequentially, this means that `Renderer` never mutates and that all
//! drawing functionality is put behind interior mutability using
//! `RefCell<RenderDrawer>`.
//!
//! None of the draw methods in `RenderDrawer` are expected to fail.
//! If they do, a panic is raised and the program is aborted.

use video;
use video::Window;
use surface;
use surface::Surface;
use pixels;
use get_error;
use SdlResult;
use std::mem;
use std::ptr;
use std::raw;
use libc::{c_int, uint32_t, c_float, c_double, c_void};
use rect::Point;
use rect::Rect;
use std::cell::{RefCell, RefMut};
use std::ffi::c_str_to_bytes;
use std::num::FromPrimitive;
use std::vec::Vec;
use std::marker::ContravariantLifetime;

use sys::render as ll;

#[derive(Copy, Clone)]
pub enum RenderDriverIndex {
    Auto,
    Index(i32)
}

#[derive(Copy, Clone, PartialEq, FromPrimitive)]
pub enum TextureAccess {
    Static = ll::SDL_TEXTUREACCESS_STATIC as isize,
    Streaming = ll::SDL_TEXTUREACCESS_STREAMING as isize,
    Target = ll::SDL_TEXTUREACCESS_TARGET as isize
}

bitflags! {
    flags RendererFlags: u32 {
        const SOFTWARE = ll::SDL_RENDERER_SOFTWARE as u32,
        const ACCELERATED = ll::SDL_RENDERER_ACCELERATED as u32,
        const PRESENTVSYNC = ll::SDL_RENDERER_PRESENTVSYNC as u32,
        const TARGETTEXTURE = ll::SDL_RENDERER_TARGETTEXTURE as u32
    }
}

/// A structure that contains information on the capabilities of a render driver
/// or the current render context.
#[derive(PartialEq)]
pub struct RendererInfo {
    pub name: String,
    pub flags: RendererFlags,
    pub texture_formats: Vec<pixels::PixelFormatEnum>,
    pub max_texture_width: i32,
    pub max_texture_height: i32
}

#[derive(Copy, Clone, PartialEq, FromPrimitive)]
pub enum BlendMode {
    None = ll::SDL_BLENDMODE_NONE as isize,
    Blend = ll::SDL_BLENDMODE_BLEND as isize,
    Add = ll::SDL_BLENDMODE_ADD as isize,
    Mod = ll::SDL_BLENDMODE_MOD as isize
}

impl RendererInfo {
    pub fn from_ll(info: &ll::SDL_RendererInfo) -> RendererInfo {
        let actual_flags = RendererFlags::from_bits(info.flags).unwrap();

        unsafe {
            let texture_formats: Vec<pixels::PixelFormatEnum> = info.texture_formats[0..(info.num_texture_formats as usize)].iter().map(|&format| {
                FromPrimitive::from_i64(format as i64).unwrap()
            }).collect();

            RendererInfo {
                name: String::from_utf8_lossy(c_str_to_bytes(&info.name)).to_string(),
                flags: actual_flags,
                texture_formats: texture_formats,
                max_texture_width: info.max_texture_width as i32,
                max_texture_height: info.max_texture_height as i32
            }
        }
    }
}

pub enum RendererParent {
    Surface(Surface),
    Window(Window)
}

/// 2D rendering context
pub struct Renderer {
    raw: *const ll::SDL_Renderer,
    parent: Option<RendererParent>,
    drawer: RefCell<RenderDrawer>
}

impl Drop for Renderer {
    fn drop(&mut self) {
        unsafe { ll::SDL_DestroyRenderer(self.raw) };
    }
}

impl Renderer {
    /// Creates a 2D rendering context for a window.
    pub fn from_window(window: Window, index: RenderDriverIndex, renderer_flags: RendererFlags) -> SdlResult<Renderer> {
        let index = match index {
            RenderDriverIndex::Auto => -1,
            RenderDriverIndex::Index(x) => x
        };

        let raw = unsafe {
            ll::SDL_CreateRenderer(window.raw(), index as c_int, renderer_flags.bits())
        };

        if raw == ptr::null() {
            Err(get_error())
        } else {
            Ok(Renderer {
                raw: raw,
                parent: Some(RendererParent::Window(window)),
                drawer: RefCell::new(RenderDrawer::new(raw))
            })
        }
    }

    /// Creates a window and default renderer.
    pub fn new_with_window(width: i32, height: i32, window_flags: video::WindowFlags) -> SdlResult<Renderer> {
        use sys::video::SDL_Window;

        let raw_window: *const SDL_Window = ptr::null();
        let raw_renderer: *const ll::SDL_Renderer = ptr::null();
        let result = unsafe { ll::SDL_CreateWindowAndRenderer(width as c_int, height as c_int, window_flags.bits(), &raw_window, &raw_renderer) == 0};
        if result {
            let window = unsafe { Window::from_ll(raw_window, true) };
            Ok(Renderer {
                raw: raw_renderer,
                parent: Some(RendererParent::Window(window)),
                drawer: RefCell::new(RenderDrawer::new(raw_renderer))
            })
        } else {
            Err(get_error())
        }
    }

    /// Creates a 2D software rendering context for a surface.
    pub fn from_surface(surface: surface::Surface) -> SdlResult<Renderer> {
        let raw_renderer = unsafe { ll::SDL_CreateSoftwareRenderer(surface.raw()) };
        if raw_renderer == ptr::null() {
            Ok(Renderer {
                raw: raw_renderer,
                parent: Some(RendererParent::Surface(surface)),
                drawer: RefCell::new(RenderDrawer::new(raw_renderer))
            })
        } else {
            Err(get_error())
        }
    }

    /// Gets information about the rendering context.
    pub fn get_info(&self) -> RendererInfo {
        unsafe {
            let renderer_info_raw: ll::SDL_RendererInfo = mem::uninitialized();
            if ll::SDL_GetRendererInfo(self.raw, &renderer_info_raw) != 0 {
                // Should only fail on an invalid renderer
                panic!();
            } else {
                RendererInfo::from_ll(&renderer_info_raw)
            }
        }
    }

    /// Gets the window or surface the rendering context was created from.
    #[inline]
    pub fn get_parent(&self) -> &RendererParent { self.parent.as_ref().unwrap() }

    /// Unwraps the window or surface the rendering context was created from.
    #[inline]
    pub unsafe fn raw(&self) -> *const ll::SDL_Renderer { self.raw }

    #[inline]
    pub fn unwrap_parent(mut self) -> RendererParent {
        use std::mem;
        mem::replace(&mut self.parent, None).unwrap()
    }

    /// Provides drawing methods for the renderer.
    ///
    /// # Remarks
    /// This method uses interior mutability (`RefCell`) to preserve the
    /// Renderer's lifetime, and therefore the lifetimes of any Textures that
    /// belong to the Renderer.
    ///
    /// # Examples
    /// ```no_run
    /// use sdl2::render::Renderer;
    /// use sdl2::rect::Rect;
    ///
    /// fn test_draw(renderer: &Renderer) {
    ///     let mut drawer = renderer.drawer();
    ///     drawer.clear();
    ///     drawer.draw_rect(&Rect::new(50, 50, 150, 175));
    ///     drawer.present();
    /// }
    /// ```
    pub fn drawer(&self) -> RefMut<RenderDrawer> {
        match self.drawer.try_borrow_mut() {
            Some(drawer) => drawer,
            None => panic!("Renderer drawer already borrowed")
        }
    }
}

/// Texture-creating methods for the renderer
impl Renderer {
    /// Creates a texture for a rendering context.
    ///
    /// `size` is the width and height of the texture.
    pub fn create_texture(&self, format: pixels::PixelFormatEnum, access: TextureAccess, size: (i32, i32)) -> SdlResult<Texture> {
        let (width, height) = size;
        let result = unsafe { ll::SDL_CreateTexture(self.raw, format as uint32_t, access as c_int, width as c_int, height as c_int) };
        if result == ptr::null() {
            Err(get_error())
        } else {
            Ok(Texture { raw: result, owned: true, _marker: ContravariantLifetime } )
        }
    }

    /// Shorthand for `create_texture(format, TextureAccess::Static, size)`
    pub fn create_texture_static(&self, format: pixels::PixelFormatEnum, size: (i32, i32)) -> SdlResult<Texture> {
        self.create_texture(format, TextureAccess::Static, size)
    }

    /// Shorthand for `create_texture(format, TextureAccess::Streaming, size)`
    pub fn create_texture_streaming(&self, format: pixels::PixelFormatEnum, size: (i32, i32)) -> SdlResult<Texture> {
        self.create_texture(format, TextureAccess::Streaming, size)
    }

    /// Shorthand for `create_texture(format, TextureAccess::Target, size)`
    pub fn create_texture_target(&self, format: pixels::PixelFormatEnum, size: (i32, i32)) -> SdlResult<Texture> {
        self.create_texture(format, TextureAccess::Target, size)
    }

    /// Creates a texture from an existing surface.
    /// # Remarks
    /// The access hint for the created texture is `TextureAccess::Static`.
    pub fn create_texture_from_surface(&self, surface: &surface::Surface) -> SdlResult<Texture> {
        let result = unsafe { ll::SDL_CreateTextureFromSurface(self.raw, surface.raw()) };
        if result == ptr::null() {
            Err(get_error())
        } else {
            Ok(Texture { raw: result, owned: true, _marker: ContravariantLifetime } )
        }
    }
}

/// Drawing functionality for the render context.
pub struct RenderDrawer {
    raw: *const ll::SDL_Renderer,
    render_target: RenderTarget
}

/// Render target methods for the drawer
impl RenderDrawer {
    fn new(raw: *const ll::SDL_Renderer) -> RenderDrawer {
        RenderDrawer {
            raw: raw,
            render_target: RenderTarget { raw: raw }
        }
    }

    /// Determine whether a window supports the use of render targets.
    pub fn render_target_supported(&self) -> bool {
        unsafe { ll::SDL_RenderTargetSupported(self.raw) == 1 }
    }

    /// Gets the render target handle.
    ///
    /// Returns `None` if the window does not support the use of render targets.
    pub fn render_target(&mut self) -> Option<&mut RenderTarget> {
        if self.render_target_supported() { Some(&mut self.render_target) }
        else { None }
    }
}

/// Drawing methods
impl RenderDrawer {
    /// Sets the color used for drawing operations (Rect, Line and Clear).
    pub fn set_draw_color(&mut self, color: pixels::Color) {
        let ret = match color {
            pixels::Color::RGB(r, g, b) => {
                unsafe { ll::SDL_SetRenderDrawColor(self.raw, r, g, b, 255) }
            },
            pixels::Color::RGBA(r, g, b, a) => {
                unsafe { ll::SDL_SetRenderDrawColor(self.raw, r, g, b, a)  }
            }
        };
        // Should only fail on an invalid renderer
        if ret != 0 { panic!(get_error()) }
    }

    /// Gets the color used for drawing operations (Rect, Line and Clear).
    pub fn get_draw_color(&self) -> pixels::Color {
        let r: u8 = 0;
        let g: u8 = 0;
        let b: u8 = 0;
        let a: u8 = 0;
        let ret = unsafe { ll::SDL_GetRenderDrawColor(self.raw, &r, &g, &b, &a) };
        // Should only fail on an invalid renderer
        if ret != 0 { panic!(get_error()) }
        else { pixels::Color::RGBA(r, g, b, a) }
    }

    /// Sets the blend mode used for drawing operations (Fill and Line).
    pub fn set_blend_mode(&mut self, blend: BlendMode) {
        let ret = unsafe { ll::SDL_SetRenderDrawBlendMode(self.raw, FromPrimitive::from_i64(blend as i64).unwrap()) };
        // Should only fail on an invalid renderer
        if ret != 0 { panic!(get_error()) }
    }

    /// Gets the blend mode used for drawing operations.
    pub fn get_blend_mode(&self) -> BlendMode {
        let blend = 0;
        let ret = unsafe { ll::SDL_GetRenderDrawBlendMode(self.raw, &blend) };
        // Should only fail on an invalid renderer
        if ret != 0 { panic!(get_error()) }
        else { FromPrimitive::from_i64(blend as i64).unwrap() }
    }

    /// Clears the current rendering target with the drawing color.
    pub fn clear(&mut self) {
        let ret = unsafe { ll::SDL_RenderClear(self.raw) };
        if ret != 0 { panic!("Could not clear: {}", get_error()) }
    }

    /// Updates the screen with any rendering performed since the previous call.
    ///
    /// SDL's rendering functions operate on a backbuffer; that is, calling a
    /// rendering function such as `draw_line()` does not directly put a line on
    /// the screen, but rather updates the backbuffer.
    /// As such, you compose your entire scene and present the composed
    /// backbuffer to the screen as a complete picture.
    pub fn present(&mut self) {
        unsafe { ll::SDL_RenderPresent(self.raw) }
    }

    /// Gets the output size of a rendering context.
    pub fn get_output_size(&self) -> SdlResult<(i32, i32)> {
        let width: c_int = 0;
        let height: c_int = 0;

        let result = unsafe { ll::SDL_GetRendererOutputSize(self.raw, &width, &height) == 0 };

        if result {
            Ok((width as i32, height as i32))
        } else {
            Err(get_error())
        }
    }

    /// Sets a device independent resolution for rendering.
    pub fn set_logical_size(&mut self, width: i32, height: i32) {
        let ret = unsafe { ll::SDL_RenderSetLogicalSize(self.raw, width as c_int, height as c_int) };
        if ret != 0 { panic!("Could not set logical size: {}", get_error()) }
    }

    /// Gets device independent resolution for rendering.
    pub fn get_logical_size(&self) -> (i32, i32) {

        let width: c_int = 0;
        let height: c_int = 0;

        unsafe { ll::SDL_RenderGetLogicalSize(self.raw, &width, &height) };

        (width as i32, height as i32)
    }

    /// Sets the drawing area for rendering on the current target.
    pub fn set_viewport(&mut self, rect: Option<Rect>) {
        let ptr = match rect {
            Some(ref rect) => rect as *const _,
            None => ptr::null()
        };
        let ret = unsafe { ll::SDL_RenderSetViewport(self.raw, ptr) };
        if ret != 0 { panic!("Could not set viewport: {}", get_error()) }
    }

    /// Gets the drawing area for the current target.
    pub fn get_viewport(&self) -> Rect {
        let rect = Rect{
            x: 0,
            y: 0,
            w: 0,
            h: 0
        };
        unsafe { ll::SDL_RenderGetViewport(self.raw, &rect) };
        rect
    }

    /// Sets the clip rectangle for rendering on the specified target.
    pub fn set_clip_rect(&mut self, rect: Option<Rect>) {
        let ret = unsafe {
            ll::SDL_RenderSetClipRect(
                self.raw,
                match rect {
                    Some(ref rect) => rect as *const _,
                    None => ptr::null()
                }
            )
        };
        if ret != 0 { panic!("Could not set clip rect: {}", get_error()) }
    }

    /// Gets the clip rectangle for the current target.
    pub fn get_clip_rect(&self) -> Rect {
        let rect = Rect{
            x: 0,
            y: 0,
            w: 0,
            h: 0
        };
        unsafe { ll::SDL_RenderGetClipRect(self.raw, &rect) };
        rect
    }

    /// Sets the drawing scale for rendering on the current target.
    pub fn set_scale(&mut self, scale_x: f32, scale_y: f32) {
        let ret = unsafe { ll::SDL_RenderSetScale(self.raw, scale_x, scale_y) };
        // Should only fail on an invalid renderer
        if ret != 0 { panic!(get_error()) }
    }

    /// Gets the drawing scale for the current target.
    pub fn get_scale(&self) -> (f32, f32) {
        let scale_x = 0.0;
        let scale_y = 0.0;
        unsafe { ll::SDL_RenderGetScale(self.raw, &scale_x, &scale_y) };
        (scale_x, scale_y)
    }

    /// Draws a point on the current rendering target.
    /// # Panics
    /// Panics if drawing fails for any reason (e.g. driver failure)
    pub fn draw_point(&mut self, point: Point) {
        unsafe {
            if ll::SDL_RenderDrawPoint(self.raw, point.x, point.y) != 0 {
                panic!("Error drawing point: {}", get_error())
            }
        }
    }

    /// Draws multiple points on the current rendering target.
    /// # Panics
    /// Panics if drawing fails for any reason (e.g. driver failure)
    pub fn draw_points(&mut self, points: &[Point]) {
        unsafe {
            if ll::SDL_RenderDrawPoints(self.raw, points.as_ptr(), points.len() as c_int) != 0 {
                panic!("Error drawing points: {}", get_error())
            }
        }
    }

    // Draws a line on the current rendering target.
    /// # Panics
    /// Panics if drawing fails for any reason (e.g. driver failure)
    pub fn draw_line(&mut self, start: Point, end: Point) {
        unsafe {
            if ll::SDL_RenderDrawLine(self.raw, start.x, start.y, end.x, end.y) != 0 {
                panic!("Error drawing line: {}", get_error())
            }
        }
    }

    /// Draws a series of connected lines on the current rendering target.
    /// # Panics
    /// Panics if drawing fails for any reason (e.g. driver failure)
    pub fn draw_lines(&mut self, points: &[Point]) {
        unsafe {
            if ll::SDL_RenderDrawLines(self.raw, points.as_ptr(), points.len() as c_int) != 0 {
                panic!("Error drawing lines: {}", get_error())
            }
        }
    }

    /// Draws a rectangle on the current rendering target.
    /// # Panics
    /// Panics if drawing fails for any reason (e.g. driver failure)
    pub fn draw_rect(&mut self, rect: &Rect) {
        unsafe {
            if ll::SDL_RenderDrawRect(self.raw, rect) != 0 {
                panic!("Error drawing rect: {}", get_error())
            }
        }
    }

    /// Draws some number of rectangles on the current rendering target.
    /// # Panics
    /// Panics if drawing fails for any reason (e.g. driver failure)
    pub fn draw_rects(&mut self, rects: &[Rect]) {
        unsafe {
            if ll::SDL_RenderDrawRects(self.raw, rects.as_ptr(), rects.len() as c_int) != 0 {
                panic!("Error drawing rects: {}", get_error())
            }
        }
    }

    /// Fills a rectangle on the current rendering target with the drawing
    /// color.
    /// # Panics
    /// Panics if drawing fails for any reason (e.g. driver failure)
    pub fn fill_rect(&mut self, rect: &Rect) {
        unsafe {
            if ll::SDL_RenderFillRect(self.raw, rect) != 0 {
                panic!("Error filling rect: {}", get_error())
            }
        }
    }

    /// Fills some number of rectangles on the current rendering target with
    /// the drawing color.
    /// # Panics
    /// Panics if drawing fails for any reason (e.g. driver failure)
    pub fn fill_rects(&mut self, rects: &[Rect]) {
        unsafe {
            if ll::SDL_RenderFillRects(self.raw, rects.as_ptr(), rects.len() as c_int) != 0 {
                panic!("Error filling rects: {}", get_error())
            }
        }
    }

    /// Copies a portion of the texture to the current rendering target.
    ///
    /// * If `src` is `None`, the entire texture is copied.
    /// * If `dst` is `None`, the texture will be stretched to fill the given
    ///   rectangle.
    ///
    /// # Panics
    /// Panics if drawing fails for any reason (e.g. driver failure),
    /// or if the provided texture does not belong to the renderer.
    pub fn copy(&mut self, texture: &Texture, src: Option<Rect>, dst: Option<Rect>) {
        let ret = unsafe {
            ll::SDL_RenderCopy(
                self.raw,
                texture.raw,
                match src {
                    Some(ref rect) => rect as *const _,
                    None => ptr::null()
                },
                match dst {
                    Some(ref rect) => rect as *const _,
                    None => ptr::null()
                }
            )
        };

        if ret != 0 {
            panic!("Error copying texture: {}", get_error())
        }
    }

    /// Copies a portion of the texture to the current rendering target,
    /// optionally rotating it by angle around the given center and also
    /// flipping it top-bottom and/or left-right.
    ///
    /// * If `src` is `None`, the entire texture is copied.
    /// * If `dst` is `None`, the texture will be stretched to fill the given
    ///   rectangle.
    /// * If `center` is `None`, rotation will be done around the center point
    ///   of `dst`, or `src` if `dst` is None.
    ///
    /// # Panics
    /// Panics if drawing fails for any reason (e.g. driver failure),
    /// if the provided texture does not belong to the renderer,
    /// or if the driver does not support RenderCopyEx.
    pub fn copy_ex(&mut self, texture: &Texture, src: Option<Rect>, dst: Option<Rect>, angle: f64, center: Option<Point>, (flip_horizontal, flip_vertical): (bool, bool)) {
        let flip = match (flip_horizontal, flip_vertical) {
            (false, false) => ll::SDL_FLIP_NONE,
            (true, false) => ll::SDL_FLIP_HORIZONTAL,
            (false, true) => ll::SDL_FLIP_VERTICAL,
            (true, true) => ll::SDL_FLIP_HORIZONTAL | ll::SDL_FLIP_VERTICAL,
        };

        let ret = unsafe {
            ll::SDL_RenderCopyEx(
                self.raw,
                texture.raw,
                match src {
                    Some(ref rect) => rect as *const _,
                    None => ptr::null()
                },
                match dst {
                    Some(ref rect) => rect as *const _,
                    None => ptr::null()
                },
                angle as c_double,
                match center {
                    Some(ref point) => point as *const _,
                    None => ptr::null()
                },
                flip
            )
        };

        if ret != 0 {
            panic!("Error copying texture (ex): {}", get_error())
        }
    }

    /// Reads pixels from the current rendering target.
    /// # Remarks
    /// WARNING: This is a very slow operation, and should not be used frequently.
    pub fn read_pixels(&self, rect: Option<Rect>, format: pixels::PixelFormatEnum) -> SdlResult<Vec<u8>> {
        unsafe {
            let (actual_rect, w, h) = match rect {
                Some(ref rect) => (rect as *const _, rect.w as usize, rect.h as usize),
                None => {
                    let (w, h) = try!(self.get_output_size());
                    (ptr::null(), w as usize, h as usize)
                }
            };

            let pitch = w * format.byte_size_per_pixel(); // calculated pitch
            let size = format.byte_size_of_pixels(w * h);
            let mut pixels = Vec::with_capacity(size);
            pixels.set_len(size);

            // Pass the interior of `pixels: Vec<u8>` to SDL
            let ret = {
                let pixels_ref: raw::Slice<u8> = mem::transmute(pixels.as_slice());
                ll::SDL_RenderReadPixels(self.raw, actual_rect, format as uint32_t, pixels_ref.data as *mut c_void, pitch as c_int)
            };

            if ret == 0 {
                Ok(pixels)
            } else {
                Err(get_error())
            }
        }
    }
}

<<<<<<< HEAD
#[allow(missing_copy_implementations)]
=======
/// A handle for getting/setting the render target of the render context.
>>>>>>> 5177de86
pub struct RenderTarget {
    raw: *const ll::SDL_Renderer
}

impl RenderTarget {
    /// Resets the render target to the default render target.
    pub fn reset(&mut self) -> SdlResult<()> {
        unsafe {
            if ll::SDL_SetRenderTarget(self.raw, ptr::null()) == 0 {
                Ok(())
            } else {
                Err(get_error())
            }
        }
    }

    /// Sets the render target to the provided texture.
    /// The texture must be created with the texture access: `sdl2::render::TextureAccess::Target`.
    pub fn set(&mut self, texture: Texture) -> SdlResult<()> {
        unsafe {
            if ll::SDL_SetRenderTarget(self.raw, texture.raw) == 0 {
                Ok(())
            } else {
                Err(get_error())
            }
        }
    }

    /// Creates a new texture and sets it as the render target.
    pub fn create_and_set(&mut self, format: pixels::PixelFormatEnum, width: i32, height: i32) -> SdlResult<Texture> {
        let new_texture_raw = unsafe {
            let access = ll::SDL_TEXTUREACCESS_TARGET;
            ll::SDL_CreateTexture(self.raw, format as uint32_t, access as c_int, width as c_int, height as c_int)
        };

        if new_texture_raw == ptr::null() {
            Err(get_error())
        } else {
            unsafe {
                if ll::SDL_SetRenderTarget(self.raw, new_texture_raw) == 0 {
                    Ok(Texture {
                        raw: new_texture_raw,
                        owned: false,
                        _marker: ContravariantLifetime
                    })
                } else {
                    Err(get_error())
                }
            }
        }
    }

    /// Gets the current render target.
    /// Returns None if the default render target is set.
    pub fn get(&mut self) -> Option<Texture> {
        let texture_raw = unsafe {  ll::SDL_GetRenderTarget(self.raw) };

        if texture_raw == ptr::null() {
            None
        } else {
            Some(Texture {
                raw: texture_raw,
                owned: false,
                _marker: ContravariantLifetime
            })
        }
    }
}

#[derive(Copy, Clone)]
pub struct TextureQuery {
    pub format: pixels::PixelFormatEnum,
    pub access: TextureAccess,
    pub width: i32,
    pub height: i32
}

/// A texture for a rendering context.
///
/// Textures are owned by and cannot live longer than the parent `Renderer`.
/// Each texture is bound to the `'renderer` contravariant lifetime.
#[derive(PartialEq)] #[allow(raw_pointer_derive)]
pub struct Texture<'renderer> {
    raw: *const ll::SDL_Texture,
    owned: bool,
    /// Textures cannot live longer than the Renderer it was born from: 'a
    /// All SDL textures contain an internal reference to a Renderer
    _marker: ContravariantLifetime<'renderer>
}

#[unsafe_destructor]
impl<'renderer> Drop for Texture<'renderer> {
    fn drop(&mut self) {
        if self.owned {
            unsafe {
                ll::SDL_DestroyTexture(self.raw);
            }
        }
    }
}

impl<'renderer> Texture<'renderer> {
    /// Queries the attributes of the texture.
    pub fn query(&self) -> TextureQuery {
        let format: uint32_t = 0;
        let access: c_int = 0;
        let width: c_int = 0;
        let height: c_int = 0;

        let ret = unsafe { ll::SDL_QueryTexture(self.raw, &format, &access, &width, &height) };
        // Should only fail on an invalid texture
        if ret != 0 {
            panic!(get_error())
        } else {
            TextureQuery {
               format: FromPrimitive::from_i64(format as i64).unwrap(),
               access: FromPrimitive::from_i64(access as i64).unwrap(),
               width: width as i32,
               height: height as i32
            }
        }
    }

    /// Sets an additional color value multiplied into render copy operations.
    pub fn set_color_mod(&mut self, red: u8, green: u8, blue: u8) {
        let ret = unsafe { ll::SDL_SetTextureColorMod(self.raw, red, green, blue) };

        if ret != 0 {
            panic!("Error setting color mod: {}", get_error())
        }
    }

    /// Gets the additional color value multiplied into render copy operations.
    pub fn get_color_mod(&self) -> (u8, u8, u8) {
        let r = 0;
        let g = 0;
        let b = 0;
        let ret = unsafe { ll::SDL_GetTextureColorMod(self.raw, &r, &g, &b) };

        // Should only fail on an invalid texture
        if ret != 0 { panic!(get_error()) }
        else { (r, g, b) }
    }

    /// Sets an additional alpha value multiplied into render copy operations.
    pub fn set_alpha_mod(&mut self, alpha: u8) {
        let ret = unsafe { ll::SDL_SetTextureAlphaMod(self.raw, alpha) };

        if ret != 0 {
            panic!("Error setting alpha mod: {}", get_error())
        }
    }

    /// Gets the additional alpha value multiplied into render copy operations.
    pub fn get_alpha_mod(&self) -> u8 {
        let alpha = 0;
        let ret = unsafe { ll::SDL_GetTextureAlphaMod(self.raw, &alpha) };

        // Should only fail on an invalid texture
        if ret != 0 { panic!(get_error()) }
        else { alpha }
    }

    /// Sets the blend mode for a texture, used by `RenderDrawer::copy()`.
    pub fn set_blend_mode(&mut self, blend: BlendMode) {
        let ret = unsafe { ll::SDL_SetTextureBlendMode(self.raw, FromPrimitive::from_i64(blend as i64).unwrap()) };

        if ret != 0 {
            panic!("Error setting blend: {}", get_error())
        }
    }

    /// Gets the blend mode used for texture copy operations.
    pub fn get_blend_mode(&self) -> BlendMode {
        let blend = 0;
        let ret = unsafe { ll::SDL_GetTextureBlendMode(self.raw, &blend) };

        // Should only fail on an invalid texture
        if ret != 0 { panic!(get_error()) }
        else { FromPrimitive::from_i64(blend as i64).unwrap() }
    }

    /// Updates the given texture rectangle with new pixel data.
    ///
    /// `pitch` is the number of bytes in a row of pixel data, including padding
    /// between lines
    ///
    /// * If `rect` is `None`, the entire texture is updated.
    pub fn update(&mut self, rect: Option<Rect>, pixel_data: &[u8], pitch: i32) -> SdlResult<()> {
        let ret = unsafe {
            let actual_rect = match rect {
                Some(ref rect) => rect as *const _,
                None => ptr::null()
            };

            ll::SDL_UpdateTexture(self.raw, actual_rect, pixel_data.as_ptr() as *const _, pitch as c_int)
        };

        if ret == 0 { Ok(()) }
        else { Err(get_error()) }
    }

    /// Locks the texture for **write-only** pixel access.
    /// The texture must have been created with streaming access.
    ///
    /// `F` is a function that is passed the write-only texture buffer,
    /// and the pitch of the texture (size of a row in bytes).
    /// # Remarks
    /// As an optimization, the pixels made available for editing don't
    /// necessarily contain the old texture data.
    /// This is a write-only operation, and if you need to keep a copy of the
    /// texture data you should do that at the application level.
    pub fn with_lock<F, R>(&mut self, rect: Option<Rect>, func: F) -> SdlResult<R>
    where F: FnOnce(&mut [u8], usize) -> R
    {
        // Call to SDL to populate pixel data
        let loaded = unsafe {
            let q = self.query();
            let pixels : *const c_void = ptr::null();
            let pitch = 0;
            let size = q.format.byte_size_of_pixels((q.width * q.height) as usize);

            let actual_rect = match rect {
                Some(ref rect) => rect as *const _,
                None => ptr::null()
            };

            let ret = ll::SDL_LockTexture(self.raw, actual_rect, &pixels, &pitch);
            if ret == 0 {
                Ok( (raw::Slice { data: pixels as *const u8, len: size }, pitch) )
            } else {
                Err(get_error())
            }
        };

        match loaded {
            Ok((interior, pitch)) => {
                let result;
                unsafe {
                    result = func(mem::transmute(interior), pitch as usize);
                    ll::SDL_UnlockTexture(self.raw);
                }
                Ok(result)
            }
            Err(e) => Err(e),
        }
    }

    /// Binds an OpenGL/ES/ES2 texture to the current
    /// context for use with when rendering OpenGL primitives directly.
    pub unsafe fn gl_bind_texture(&mut self) -> (f32, f32) {
        let texw = 0.0;
        let texh = 0.0;

        if ll::SDL_GL_BindTexture(self.raw, &texw, &texh) == 0 {
            (texw, texh)
        } else {
            panic!("OpenGL texture binding not supported");
        }
    }

    /// Unbinds an OpenGL/ES/ES2 texture from the current context.
    pub unsafe fn gl_unbind_texture(&mut self) {
        if ll::SDL_GL_UnbindTexture(self.raw) != 0 {
            panic!("OpenGL texture unbinding not supported");
        }
    }

    /// Binds and unbinds an OpenGL/ES/ES2 texture from the current context.
    pub fn gl_with_bind<R, F: FnOnce(f32, f32) -> R>(&mut self, f: F) -> R {
        unsafe {
            let texw = 0.0;
            let texh = 0.0;

            if ll::SDL_GL_BindTexture(self.raw, &texw, &texh) == 0 {
                let return_value = f(texw, texh);

                if ll::SDL_GL_UnbindTexture(self.raw) == 0 {
                    return_value
                } else {
                    // This should never happen...
                    panic!();
                }
            } else {
                panic!("OpenGL texture binding not supported");
            }
        }
    }
}


pub fn get_num_render_drivers() -> SdlResult<i32> {
    let result = unsafe { ll::SDL_GetNumRenderDrivers() };
    if result > 0 {
        Ok(result as i32)
    } else {
        Err(get_error())
    }
}

pub fn get_render_driver_info(index: i32) -> SdlResult<RendererInfo> {
    let out = ll::SDL_RendererInfo {
        name: ptr::null(),
        flags: 0,
        num_texture_formats: 0,
        texture_formats: [0,0,0,0,0,0,0,0,0,0,0,0,0,0,0,0],
        max_texture_width: 0,
        max_texture_height: 0,
    };
    let result = unsafe { ll::SDL_GetRenderDriverInfo(index as c_int, &out) == 0 };
    if result {
        Ok(RendererInfo::from_ll(&out))
    } else {
        Err(get_error())
    }
}

/*
    //TODO: Figure out how to support this with our current struct format
    pub fn SDL_GetRenderer(window: *SDL_Window) -> *SDL_Renderer;
*/<|MERGE_RESOLUTION|>--- conflicted
+++ resolved
@@ -674,11 +674,8 @@
     }
 }
 
-<<<<<<< HEAD
+/// A handle for getting/setting the render target of the render context.
 #[allow(missing_copy_implementations)]
-=======
-/// A handle for getting/setting the render target of the render context.
->>>>>>> 5177de86
 pub struct RenderTarget {
     raw: *const ll::SDL_Renderer
 }
